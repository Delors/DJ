--- conflicted
+++ resolved
@@ -11,11 +11,7 @@
 # - "deleetify" is a computationally intensive operation and the results
 #             of it may depend on the time when the deleetification
 #             is performed ()
-<<<<<<< HEAD
-def BASE_TRANSFORMATIONS +mangle_dates +SC_TO_SPACE +strip +deleetify +capitalize +remove_sc +get_numbers +get_sc +to_lower +UMLAUT_TO_ASCII +REWRITE_UMLAUT +remove_ws
-=======
 def BASE_TRANSFORMATIONS +SC_TO_SPACE +strip +deleetify +capitalize +remove_sc +get_numbers +get_sc +to_lower +UMLAUT_TO_ASCII +REWRITE_UMLAUT +remove_ws
->>>>>>> 8dabb842
 
 # RULES
 # A "+" directly in front of the rule will
