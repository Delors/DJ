from typing import List

from dj_ast import TDUnit, ASTNode, Transformer
from common import InitializationFailed, read_utf8file, escape


class Replace(Transformer):
    """ Replaces a character by another character.

        (If you want to replace a single character by multiple other 
        characters use the "map" operation.)
    """

    def op_name() -> str: return "replace"

    def __init__(self, replacements_filename):
        self.replacements_filename = replacements_filename
        self.replacement_table: dict[str, str] = {}

    def init(self, td_unit: TDUnit, parent: ASTNode):
        super().init(td_unit, parent)
        entries = read_utf8file(self.replacements_filename)
        for line in entries:
            sline = line.strip()
            if sline.startswith("#"):
                continue
<<<<<<< HEAD
            (raw_key, raw_value) = sline.split()
            key = "\\".join(
                list(map(lambda s : s.replace("\\s", " ")\
                    .replace("\\#", "#") ,
                     raw_key.split("\\\\"))
                    ))
            value = "\\".join(
                list(map(lambda s : s.replace("\\s", " ")\
                    .replace("\\#", "#") ,
                     raw_value.split("\\\\"))
                    ))               
=======
            try:
                (raw_key, raw_value) = sline.split()
            except:
                raise InitializationFailed(f"{self} contains invalid entry: {sline}")
            key = raw_key\
                .replace("\\s", " ")\
                .replace("\#", "#")\
                .replace("\\\\", "\\")
            value = raw_value\
                .replace("\\s", " ")\
                .replace("\#", "#")\
                .replace("\\\\", "\\")
>>>>>>> 98eb8800
            current_values = self.replacement_table.get(key)
            if current_values:
                msg = f"{self}: {key} is already used"
                raise InitializationFailed(msg)
            else:
                self.replacement_table[key] = value

    def process(self, entry: str) -> List[str]:
        e = entry
        for k, v in self.replacement_table.items():
            # RECALL:   Replace maintains object identity if there is
            #           nothing to replace.
            e = e.replace(k, v)
        if entry is e:
            return None
        else:
            return [e]

    def __str__(self):
        return f'{Replace.op_name()} "{escape(self.replacements_filename)}"'<|MERGE_RESOLUTION|>--- conflicted
+++ resolved
@@ -24,8 +24,10 @@
             sline = line.strip()
             if sline.startswith("#"):
                 continue
-<<<<<<< HEAD
-            (raw_key, raw_value) = sline.split()
+            try:
+                (raw_key, raw_value) = sline.split()
+            except:
+                raise InitializationFailed(f"{self} contains invalid entry: {sline}")
             key = "\\".join(
                 list(map(lambda s : s.replace("\\s", " ")\
                     .replace("\\#", "#") ,
@@ -36,20 +38,6 @@
                     .replace("\\#", "#") ,
                      raw_value.split("\\\\"))
                     ))               
-=======
-            try:
-                (raw_key, raw_value) = sline.split()
-            except:
-                raise InitializationFailed(f"{self} contains invalid entry: {sline}")
-            key = raw_key\
-                .replace("\\s", " ")\
-                .replace("\#", "#")\
-                .replace("\\\\", "\\")
-            value = raw_value\
-                .replace("\\s", " ")\
-                .replace("\#", "#")\
-                .replace("\\\\", "\\")
->>>>>>> 98eb8800
             current_values = self.replacement_table.get(key)
             if current_values:
                 msg = f"{self}: {key} is already used"
