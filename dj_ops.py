from typing import List, Set, Tuple
from sys import stderr
import os

from common import escape, enrich_filename, InitializationFailed

from dj_ast import TDUnit, ASTNode, Body
from dj_ast import Operation, ComplexOperation


class Nop(Operation):

    def op_name() -> str: return "_"

    def process_entries(self, entries: List[str]) -> List[str]:
        return entries


NOP = Nop()


class Report(Operation):
    """The "report" operation prints out the entry. 

    A report generally terminates a sequence of operations, but it
    can also be used if an intermediate result is actually a desired 
    output and we do not want to have multiple operations. For example:

    report ___remove\_ws capitalize report___

    In the above case, we first print out the (original) entry. After
    that white space is removed. This will also filter the set of 
    entries down to those which had white space in the first place 
    and then those entries will be capitalized. For example,
    given the two entries:

        TestTest
        Dies ist ein Test

    the output will be:

        TestTest            [output due to initial report]
        Dies ist ein Test   [output due to initial report]
        Diesisteintest      [after removing ws and capitalization]

    notably:

        Testtest
        DiesisteinTest

    will not be output.
    """

    def __init__(self) -> None:
        super().__init__()

        self.reported_entries: Set[str] = set()
        """ The set of reported, i.e., printed, entries per entry. 
            This list is cleared by the `next_entry` method.
        """

    def op_name() -> str: return "report"

    def is_reporter(self) -> bool: return True

    def next_entry(self):
        if not self.td_unit.unique:
            self.reported_entries.clear()

    def do_print(self, entry: str):
        print(entry)

    # def process(self, entry: str) -> List[str]:
    #    if entry not in self.reported_entries:
    #        self.reported_entries.add(entry)
    #        self.do_print(entry)
    #    return [entry]

    def process_entries(self, entries: List[str]) -> List[str]:
        for e in entries:
            if e not in self.reported_entries:
                self.reported_entries.add(e)
                self.do_print(e)
        return entries


REPORT = Report()


class Write(Report):

    def op_name() -> str: return "write"

    def __init__(self, filename) -> None:
        super().__init__()
        self.filename = filename
        self.file = None

    def init(self, td_unit: TDUnit, parent: ASTNode):
        super().init(td_unit, parent)
        # let's append ... this enables multiple writes to the same file
<<<<<<< HEAD
        filename = enrich_filename(self.filename)
        (head,tail) = os.path.split(filename)
        if head is not None and not os.path.exists(head):
            os.makedirs(head)
=======
        # in one TD file
        filename = enrich_filename(self.filename)
>>>>>>> a168fd06
        self.file = open(filename, "a", encoding="utf-8")

    def is_reporter(self) -> bool: return True

    def do_print(self, entry: str):
        print(entry, file=self.file)

    def close(self):
        try:
            self.file.close()
        except Exception as e:
            print(f"failed closing {self.filename}", file=stderr)
            pass

    def __str__(self):
        return f"{Write.op_name()} \"{escape(self.filename)}\""


class UseSet(Operation):

    def op_name() -> str: return "use"

    def __init__(self, setname) -> None:
        self.setname = setname

    def init(self, td_unit: TDUnit, parent: ASTNode):
        super().init(td_unit, parent)
        if not isinstance(parent, ComplexOperation) or \
                not parent.ops[0] is self:  # TODO check that the complex operation is not a wrapped operation
            msg = f"{self}: a set use has to be a top level and the first operation."
            raise InitializationFailed(msg)

    def process_entries(self, entries: List[str]) -> List[str]:
        entries = self.td_unit.entry_sets[self.setname]
        if entries is None:
            return None
        else:
            return list(entries)

    def __str__(self):
        return f"{UseSet.op_name()} {self.setname}"


class StoreInSet(Operation):

    def op_name() -> str: return "store_in"

    def __init__(self, setname, cop: ComplexOperation) -> None:
        self.setname = setname
        self.cop = cop

    def init(self, td_unit: TDUnit, parent: ASTNode):
        super().init(td_unit, parent)
        self.cop.init(td_unit, parent)

    def process_entries(self, entries: List[str]) -> List[str]:
        new_entries = self.cop.process_entries(entries)
        if self.td_unit.trace_ops:
            print(
                f"[trace] storing in {self.setname}: {new_entries}", file=stderr)
        if new_entries is not None:
            self.td_unit.entry_sets[self.setname].update(new_entries)
        return new_entries

    def close(self): self.cop.close()

    def __str__(self):
        # return f"{StoreInSet.op_name()} {self.setname}({self.cop})"
        return f"{{ {self.cop} }}> {self.setname}"


class StoreFilteredInSet(Operation):

    def op_name() -> str: return "store_filtered_in"

    def __init__(self, setname, cop: ComplexOperation) -> None:
        self.setname = setname
        self.cop = cop

    def init(self, td_unit: TDUnit, parent: ASTNode):
        super().init(td_unit, parent)
        self.cop.init(td_unit, parent)

    def process_entries(self, entries: List[str]) -> List[str]:
        new_entries = self.cop.process_entries(entries)
        filtered_entries = set(entries)
        if new_entries is not None:
            filtered_entries.difference_update(new_entries)
            self.td_unit.entry_sets[self.setname].update(filtered_entries)
        if self.td_unit.trace_ops:
            print(
                f"[trace] storing in {self.setname}: {filtered_entries}", file=stderr)
        return new_entries

    def close(self): self.cop.close()

    def __str__(self):
        # return f"{StoreFilteredInSet.op_name()} {self.setname}({self.cop})"
        return f"{{ {self.cop} }}!> {self.setname}"


class StoreNotApplicableInSet(Operation):

    def op_name() -> str: return "store_not_applicable_in"

    def __init__(self, setname, cop: ComplexOperation) -> None:
        self.setname = setname
        self.cop = cop

    def init(self, td_unit: TDUnit, parent: ASTNode):
        super().init(td_unit, parent)
        self.cop.init(td_unit, parent)

    def process_entries(self, entries: List[str]) -> List[str]:
        not_applicable = []
        new_entries = []
        for e in entries:
            r = self.cop.process_entries([e])
            if r is None:
                not_applicable.append(e)
            else:
                new_entries.extend(r)
        self.td_unit.entry_sets[self.setname].update(not_applicable)
        if self.td_unit.trace_ops:
            print(
                f"[trace] storing in {self.setname}: {not_applicable}", file=stderr)
        return new_entries

    def close(self): self.cop.close()

    def __str__(self):
        # return f"{StoreNotApplicableInSet.op_name()} {self.setname}({self.cop})"
        return f"{{ {self.cop} }}/> {self.setname}"


class MacroCall(Operation):
    """Represents a macro call."""

    def op_name() -> str: return "do"

    def __init__(self, macro_name: str):
        self.macro_name = macro_name
        self.cop: ComplexOperation = None

    def init(self, td_unit: TDUnit, parent: ASTNode):
        super().init(td_unit, parent)
        self.cop = td_unit.macros[self.macro_name]
        if self.cop is None:
            raise InitializationFailed(f"{self} unknown macro name")

    def next_entry(self):
        return self.cop.next_entry()

    def is_macro(self) -> bool:
        return True

    def is_transformer(self) -> bool:
        return self.cop.is_transformer()

    def is_extractor(self) -> bool:
        return self.cop.is_extractor()

    def is_transformer_or_extractor(self) -> bool:
        return self.cop.is_transformer_or_extractor()

    def is_filter(self) -> bool:
        return self.cop.is_filter()

    def is_reporter(self) -> bool:
        return self.cop.is_reporter()

    def process_entries(self, entries: List[str]) -> List[str]:
        return self.cop.process_entries(entries)

    def close(self): self.cop.close()

    def __str__(self):
        return f"{MacroCall.op_name()} {self.macro_name}"


class KeepAlwaysModifier(Operation):
    """ Modifies the behavior of the wrapped transformer/extractor
        such that all input entries will also be output entries 
        additionally to those that are newly created by the 
        wrapped operation.
    """

    def op_name() -> str: return "+"

    def __init__(self, op: Operation):
        self.op = op

    def init(self, td_unit: TDUnit, parent: ASTNode):
        super().init(td_unit, parent)
        op = self.op
        op.init(td_unit, parent)
        if not op.is_transformer_or_extractor():
            raise InitializationFailed(
                f"{self}: {op} is no transformer or extractor")

    def process(self, entry: str) -> List[str]:
        entries = self.op.process(entry)
        if entries is None:
            entries = []
        entries.append(entry)
        return entries

    def close(self):
        self.op.close()

    def __str__(self):
        return KeepAlwaysModifier.op_name() + str(self.op)


class KeepOnlyIfFilteredModifier(Operation):
    """ Modifies the behavior of the wrapped operation such that an
        input entry will be an output entry if the wrapped operation
        does not apply to the entry. I.e., if the wrapped operation 
        returns None, the entry is passed on otherwise the result
        of the wrapped operation is passed on as is.
    """

    def op_name() -> str: return "*"

    def __init__(self, op: Operation):
        self.op = op

    def is_transformer_or_extractor(self) -> bool:
        return True

    def init(self, td_unit: TDUnit, parent: ASTNode):
        super().init(td_unit, parent)
        op = self.op
        if not (op.is_transformer() or op.is_extractor()):
            raise InitializationFailed(
                f"{self}: op is no transformer or extractor")
        op.init(td_unit, parent)

    def process(self, entry: str) -> List[str]:
        entries = self.op.process(entry)
        if entries is None:
            entries = [entry]
        return entries

    def close(self):
        self.op.close()

    def __str__(self):
        return KeepOnlyIfFilteredModifier.op_name() + str(self.op)


class NegateFilterModifier(Operation):
    """ Modifies the behavior of the wrapped filter such that if the 
        given entry is returned by the underlying filter, an empty 
        list will be returned and vice versa.
    """

    def op_name() -> str: return "!"

    def __init__(self, op: Operation):
        self.op = op

    def is_filter(self) -> bool:
        return True

    def init(self, td_unit: TDUnit, parent: ASTNode):
        super().init(td_unit, parent)
        op = self.op
        if not (op.is_filter()):
            raise InitializationFailed(f"{self}: {op} is no filter")
        op.init(td_unit, parent)

    def process_entries(self, entries: List[str]) -> List[str]:
        # "ignored" entries are already filtered beforehand...
        accepted_entries = self.op.process_entries(entries)
        return [e for e in entries if e not in accepted_entries]

    def close(self):
        self.op.close()

    def __str__(self):
        return NegateFilterModifier.op_name() + str(self.op)


class Or(Operation):

    def op_name() -> str: return "or"

    def __init__(self, cops: List[ComplexOperation]) -> None:
        self.cops = cops  # ONLY FILTERS ARE ALLOWED HERE (VALIDATED IN init)

    def is_filter(self) -> bool:
        return True

    def init(self, td_unit: TDUnit, parent: ASTNode):
        super().init(td_unit, parent)
        for cop in self.cops:
            cop.init(td_unit, self)
        for cop in self.cops:
            if not cop.is_filter():
                msg = f"{self} {cop} is no filter"
                raise InitializationFailed(msg)

    def next_entry(self):
        for cop in self.cops:
            cop.next_entry()

    def process_entries(self, entries: List[str]) -> List[str]:
        # "ignored" entries are already filtered beforehand...
        new_entries = []
        for e in entries:
            for cop in self.cops:
                r = cop.process_entries([e])
                if len(r) != 0:
                    new_entries.append(e)
                    break
        return new_entries

    def close(self):
        for cop in self.cops:
            cop.close()

    def __str__(self):
        cops = ", ".join(map(lambda x: str(x), self.cops))
        return Or.op_name() + "(" + cops + ")"


class NonEmpty(Operation):
    """ Accepts (a set of) entries if - after applying all operations -
        the resulting set of entries is not empty / not applicable.
    """

    def op_name() -> str: return "non_empty"

    def __init__(self, on_none: bool, on_empty: bool, cop: ComplexOperation) -> None:
        self.on_none = on_none
        self.on_empty = on_empty
        self.cop = cop

    def is_filter(self) -> bool:
        return True

    def init(self, td_unit: TDUnit, parent: ASTNode):
        super().init(td_unit, parent)
        self.cop.init(td_unit, self)
        if self.on_empty and self.on_none:
            msg = f"{self} useless configuration; at least one parameter has to be false"
            raise InitializationFailed(msg)
        return self

    def process_entries(self, entries: List[str]) -> List[str]:
        # "ignored" entries are already filtered beforehand...
        generated_entries = self.cop.process_entries(entries)
        if generated_entries is None:
            if self.on_none:
                return entries
            else:
                return []
        elif len(generated_entries) == 0:
            # The operation was applicable, but we have no "new" entries
            if self.on_empty:
                return entries
            else:
                return []
        else:
            return entries

    def next_entry(self):
        self.cop.next_entry()

    def close(self):
        self.cop.close()

    def __str__(self):
        return f"{NonEmpty.op_name()}(N/A={self.on_none}, []={self.on_empty}, {self.cop})"


class All(Operation):
    """ Accepts a set of entries if all entries generated by the given operation
        satisfy the filter. I.e., the original entries are accepted - not those
        which are the result of the generator operation.
    """

    def op_name() -> str: return "all"

    def __init__(self, on_none: bool, on_empty: bool, cop: ComplexOperation, test: ComplexOperation) -> None:
        self.on_none = on_none
        self.on_empty = on_empty
        self.cop = cop
        self.test = test  # ONLY FILTERS ARE ALLOWED HERE (VALIDATED IN init)

    def is_filter(self) -> bool:
        return True

    def init(self, td_unit: TDUnit, parent: ASTNode):
        super().init(td_unit, parent)

        self.cop.init(td_unit, self)

        self.test.init(td_unit, self)
        if not self.test.is_filter():
            msg = f"{self} {self.test} is not a filter"
            raise InitializationFailed(msg)

        return self

    def process_entries(self, entries: List[str]) -> List[str]:
        # "ignored" entries are already filtered beforehand...
        generated_entries = self.cop.process_entries(entries)
        if generated_entries is None:
            if self.on_none:
                return entries
            else:
                return []
        elif len(generated_entries) == 0:
            # The operation was applicable, but we have no "new" entries
            if self.on_empty:
                return entries
            else:
                return []

        tested_entries = set(self.test.process_entries(generated_entries))
        if all(map(lambda e: True if e in tested_entries else False, generated_entries)):
            return entries
        else:
            return []

    def next_entry(self):
        self.cop.next_entry()
        self.test.next_entry()

    def close(self):
        self.cop.close()
        self.test.close()

    def __str__(self):
        return f"{All.op_name()}(N/A={self.on_none}, []={self.on_empty}, {self.cop}, {self.test})"


class BreakUp(Operation):
    """ Takes a set of entries and breaks up each entry according to its filter.
    """

    def op_name() -> str: return "break_up"

    def __init__(self, test: ComplexOperation) -> None:
        self.test = test  # ONLY FILTERS ARE ALLOWED HERE (VALIDATED IN init)

    def is_extractor(self) -> bool:
        return True

    def init(self, td_unit: TDUnit, parent: ASTNode):
        super().init(td_unit, parent)

        self.test.init(td_unit, self)
        if not self.test.is_filter():
            msg = f"{self} {self.test} is not a filter"
            raise InitializationFailed(msg)

        return self

    def match_next(self, entry) -> List[Tuple[str, str]]:
        """
            Returns potential matches.
            (Currently, the longest and second-longest match.)
            Returns the list of pairs:
                (<match>,<remaining>)

            A naive single longest matching break-up could lead to words
            that accidentally capture the first character of the next word. E.g.,
                ilovesun => accidental capturing of the s as part of loves results
                            in "i loves u n"; which is most likely not the
                            expected result!

            The longest possible match is always returned first!
        """
        len_entry = len(entry)

        if len_entry == 0:
            return None

        for i in range(0, len_entry):
            longest_part = entry[0:len_entry-i]
            if len(self.test.process_entries([longest_part])) > 0:
                result = [(longest_part, entry[len_entry-i:len_entry])]
                if len_entry-i > 1:
                    shorter_part = entry[0:len_entry-i-1]
                    if len(self.test.process_entries([shorter_part])) > 0:
                        result.append((shorter_part, entry[len_entry-i-1:]))
                return result

        return None

    def break_up(self,
                 text: str,
                 current_parts: list[str],
                 all_break_ups: list[list[str]]):
        """ Breaking-up an entry is generally not decidable and 
            multiple break-ups are possible. In particular in English
            and some other languages with single letter words (e.g.,
            I and a in English). Hence, we try multiple break-ups
            and chose one that leads to the fewest fragments.
            If we find a break-up in one or two fragments, we stop
            immediately. However, even this approach may result
            in unexpected results as shwon in the next example:
            
            `break_up(is_regular_word)` of `rumbleinthejungle` will
            result in:
            ```
            rumble
            he
            jungle
            int
            ``` 
            and not in the expected result:
            ```
            rumble
            in 
            the
            jungle
            ```

        """
        solutions = self.match_next(text)
        if solutions:
            for (part, remaining) in solutions:
                new_parts = current_parts.copy()
                new_parts.append(part)
                if len(remaining) == 0:
                    all_break_ups.append(new_parts)
                    # recall that the possible longest match is
                    # returned first - hence, a complete match is
                    # always preferred.
                    break
                else:
                    self.break_up(remaining, new_parts, all_break_ups)       

    def process(self, entry: str) -> List[str]:
        solutions = []
        self.break_up(entry, [], solutions)
        if len(solutions) > 0:
            solutions.sort(key=lambda l: len(l))
            return solutions[0]
        else:
            return None

    def next_entry(self):
        self.test.next_entry()

    def close(self):
        self.test.close()

    def __str__(self):
        return f"{BreakUp.op_name()}({self.test})"<|MERGE_RESOLUTION|>--- conflicted
+++ resolved
@@ -99,15 +99,11 @@
     def init(self, td_unit: TDUnit, parent: ASTNode):
         super().init(td_unit, parent)
         # let's append ... this enables multiple writes to the same file
-<<<<<<< HEAD
+        # in one TD file
         filename = enrich_filename(self.filename)
         (head,tail) = os.path.split(filename)
         if head is not None and not os.path.exists(head):
             os.makedirs(head)
-=======
-        # in one TD file
-        filename = enrich_filename(self.filename)
->>>>>>> a168fd06
         self.file = open(filename, "a", encoding="utf-8")
 
     def is_reporter(self) -> bool: return True
